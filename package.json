{
  "name": "@adiwajshing/baileys",
  "version": "5.0.0",
  "description": "WhatsApp API",
  "homepage": "https://github.com/adiwajshing/Baileys",
  "main": "lib/index.js",
  "types": "lib/index.d.ts",
  "keywords": [
    "whatsapp",
    "js-whatsapp",
    "whatsapp-api",
    "whatsapp-web",
    "whatsapp",
    "whatsapp-chat",
    "whatsapp-group",
    "automation",
    "multi-device"
  ],
  "scripts": {
    "test": "jest",
    "prepare": "tsc",
    "build:all": "tsc && typedoc",
    "build:docs": "typedoc",
    "build:tsc": "tsc",
    "example": "node --inspect -r ts-node/register Example/example.ts",
    "gen:protobuf": "sh WAProto/GenerateStatics.sh",
    "lint": "eslint . --ext .js,.ts,.jsx,.tsx",
    "lint:fix": "eslint . --fix --ext .js,.ts,.jsx,.tsx"
  },
  "author": "Adhiraj Singh",
  "license": "MIT",
  "repository": {
    "url": "git@github.com:adiwajshing/baileys.git"
  },
  "dependencies": {
    "@hapi/boom": "^9.1.3",
    "axios": "^1.3.3",
    "futoin-hkdf": "^1.5.1",
<<<<<<< HEAD
    "libsignal": "github:adiwajshing/libsignal-node",
=======
    "libsignal": "https://github.com/adiwajshing/libsignal-node.git",
>>>>>>> b7878e53
    "music-metadata": "^7.12.3",
    "node-cache": "^5.1.2",
    "pino": "^7.0.0",
    "protobufjs": "^6.11.3",
    "ws": "^8.0.0"
  },
  "peerDependencies": {
    "@adiwajshing/keyed-db": "^0.2.4",
    "jimp": "^0.16.1",
    "link-preview-js": "^3.0.0",
    "qrcode-terminal": "^0.12.0",
    "sharp": "^0.30.5"
  },
  "peerDependenciesMeta": {
    "@adiwajshing/keyed-db": {
      "optional": true
    },
    "jimp": {
      "optional": true
    },
    "qrcode-terminal": {
      "optional": true
    },
    "sharp": {
      "optional": true
    },
    "link-preview-js": {
      "optional": true
    }
  },
  "files": [
    "lib/*",
    "WAProto/*",
    "WASignalGroup/*.js"
  ],
  "devDependencies": {
<<<<<<< HEAD
    "@adiwajshing/eslint-config": "github:adiwajshing/eslint-config",
=======
    "@adiwajshing/eslint-config": "https://github.com/adiwajshing/eslint-config.git",
>>>>>>> b7878e53
    "@adiwajshing/keyed-db": "^0.2.4",
    "@types/got": "^9.6.11",
    "@types/jest": "^27.5.1",
    "@types/node": "^16.0.0",
    "@types/sharp": "^0.29.4",
    "@types/ws": "^8.0.0",
    "eslint": "^8.0.0",
    "jest": "^27.0.6",
    "jimp": "^0.16.1",
    "link-preview-js": "^3.0.0",
    "qrcode-terminal": "^0.12.0",
    "sharp": "^0.30.5",
    "ts-jest": "^27.0.3",
    "ts-node": "^10.8.1",
    "typedoc": "^0.22.0",
    "typescript": "^4.0.0"
  }
}<|MERGE_RESOLUTION|>--- conflicted
+++ resolved
@@ -36,11 +36,7 @@
     "@hapi/boom": "^9.1.3",
     "axios": "^1.3.3",
     "futoin-hkdf": "^1.5.1",
-<<<<<<< HEAD
-    "libsignal": "github:adiwajshing/libsignal-node",
-=======
-    "libsignal": "https://github.com/adiwajshing/libsignal-node.git",
->>>>>>> b7878e53
+    "libsignal": "git+https://github.com/adiwajshing/libsignal-node",
     "music-metadata": "^7.12.3",
     "node-cache": "^5.1.2",
     "pino": "^7.0.0",
@@ -77,11 +73,7 @@
     "WASignalGroup/*.js"
   ],
   "devDependencies": {
-<<<<<<< HEAD
-    "@adiwajshing/eslint-config": "github:adiwajshing/eslint-config",
-=======
-    "@adiwajshing/eslint-config": "https://github.com/adiwajshing/eslint-config.git",
->>>>>>> b7878e53
+    "@adiwajshing/eslint-config": "git+https://github.com/adiwajshing/eslint-config",
     "@adiwajshing/keyed-db": "^0.2.4",
     "@types/got": "^9.6.11",
     "@types/jest": "^27.5.1",
